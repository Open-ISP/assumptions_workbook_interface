import pytest
from isp_workbook_parser import Parser
from pathlib import Path

workbook_path = Path("workbooks")


@pytest.mark.parametrize("workbook_version_folder", workbook_path.iterdir())
def test_packaged_table_configs_for_each_version(workbook_version_folder: Path):
    xl_file = [file for file in workbook_version_folder.glob("[!.]*.xls*")]
    assert (
        len(xl_file) == 1
    ), f"There should only be one Excel workbook in each version sub-directory, got {xl_file}"
    workbook_name = xl_file.pop()
    workbook = Parser(workbook_name)

<<<<<<< HEAD
    # Check that configs don't look at the same tables.
=======
    # Check that configs
>>>>>>> 8f1a0064
    configs = workbook.table_configs
    sheet_and_header_combos = [
        c.sheet_name + str(c.header_rows) + c.column_range for c in configs.values()
    ]
    table_names = [c.name for c in configs.values()]
    duplicate_configs = []
    for index, value in enumerate(sheet_and_header_combos):
        if sheet_and_header_combos.count(value) > 1:
            duplicate_configs.append(table_names[index])
    if len(duplicate_configs) > 0:
        print(duplicate_configs)
    assert len(duplicate_configs) == 0

    save_dir = Path(f"example_output/{workbook.workbook_version}")
    save_dir.mkdir(parents=True, exist_ok=True)
    workbook.save_tables(save_dir)<|MERGE_RESOLUTION|>--- conflicted
+++ resolved
@@ -14,11 +14,8 @@
     workbook_name = xl_file.pop()
     workbook = Parser(workbook_name)
 
-<<<<<<< HEAD
+
     # Check that configs don't look at the same tables.
-=======
-    # Check that configs
->>>>>>> 8f1a0064
     configs = workbook.table_configs
     sheet_and_header_combos = [
         c.sheet_name + str(c.header_rows) + c.column_range for c in configs.values()
