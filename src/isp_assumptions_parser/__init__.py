--- conflicted
+++ resolved
@@ -1,7 +1,4 @@
-<<<<<<< HEAD
 from .config_model import Table as Table
-=======
 from .parser import Parser
 
-__all__ = ["Parser"]
->>>>>>> 80fb9e44
+__all__ = ["Parser", "Table"]