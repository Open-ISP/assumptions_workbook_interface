--- conflicted
+++ resolved
@@ -30,29 +30,16 @@
     """
 
     def __init__(
-<<<<<<< HEAD
-            self,
-            file_path: str | Path,
-            user_config_directory_path: str | Path = None
-=======
         self,
         file_path: str | Path,
-        user_config_directory_path: str | Path = None,
-        user_config_version_path: str | Path = None,
->>>>>>> fdfb878c
+        user_config_directory_path: str | Path = None
     ):
         self.file_path = self._make_path_object(file_path)
         self.file = pd.ExcelFile(self.file_path)
         self.openpyxl_file = openpyxl.load_workbook(self.file_path)
         self.workbook_version = self._get_version()
         self.default_config_path = Path(__file__).parent / Path("../../config/")
-<<<<<<< HEAD
         self.config_path = self._determine_config_path(user_config_directory_path)
-=======
-        self.config_path = self._determine_config_path(
-            user_config_directory_path, user_config_version_path
-        )
->>>>>>> fdfb878c
         self.table_configs = self._load_config()
         self.table_names = list(self.table_configs.keys())
         self.check_headers = True
@@ -79,14 +66,8 @@
         return str(last_value)
 
     def _determine_config_path(
-<<<<<<< HEAD
             self,
             user_config_directory_path: str | Path = None,
-=======
-        self,
-        user_config_directory_path: str | Path = None,
-        user_config_version_path: str | Path = None,
->>>>>>> fdfb878c
     ):
         """Determine the path to where the directory containing config yaml files are stored.
 
@@ -112,13 +93,9 @@
             )
 
     def _load_config(self):
-<<<<<<< HEAD
         """Load all the yaml files stored in the config directory into a python dictionary with table names as keys.
         """
         pattern = os.path.join(self.config_path, '*.yaml')
-=======
-        pattern = os.path.join(self.config_path, "*.yaml")
->>>>>>> fdfb878c
         config_files = glob.glob(pattern)
         config = {}
         for file in config_files:
